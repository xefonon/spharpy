"""
Tests for spherical harmonic basis and related functions
"""

import sys
from filehandling import read_2d_matrix_from_csv

sys.path.append('./')

from unittest.mock import patch


import spharpy.spherical as sh
import spharpy.samplings as samplings
from spharpy.samplings import Coordinates
import numpy as np
import numpy.testing as npt


def test_spherical_harmonic():
    Nmax = 1
<<<<<<< HEAD
    theta = np.array([np.pi/2, np.pi/2, 0], dtype=float)
    phi = np.array([0, np.pi/2, 0], dtype=float)

=======
    theta = np.array([np.pi/2, np.pi/2, 0], dtype='double')
    phi = np.array([0, np.pi/2, 0], dtype='double')
>>>>>>> aa59b633
    rad = np.ones(3, dtype=float)
    coords = Coordinates.from_spherical(rad, theta, phi)

    Y = np.array([[2.820947917738781e-01 + 0.000000000000000e+00j, 3.454941494713355e-01 + 0.000000000000000e+00j, 2.991827511286337e-17 + 0.000000000000000e+00j, -3.454941494713355e-01 + 0.000000000000000e+00j],
                  [2.820947917738781e-01 + 0.000000000000000e+00j, 2.115541521371041e-17 - 3.454941494713355e-01j, 2.991827511286337e-17 + 0.000000000000000e+00j, -2.115541521371041e-17 - 3.454941494713355e-01j],
                  [2.820947917738781e-01 + 0.000000000000000e+00j, 0.000000000000000e+00 + 0.000000000000000e+00j, 4.886025119029199e-01 + 0.000000000000000e+00j, 0.000000000000000e+00 + 0.000000000000000e+00j]], dtype=complex)

    basis = sh.spherical_harmonic_basis(Nmax, coords)

    np.testing.assert_allclose(Y, basis, atol=1e-13)


def test_spherical_harmonic_n10():
    Nmax = 10
    theta = np.array([np.pi/2, np.pi/2, 0], dtype=float)
    phi = np.array([0, np.pi/2, 0], dtype=float)
    n_points = len(theta)

    with patch.multiple(
            Coordinates,
            azimuth=phi,
            elevation=theta,
            n_points=n_points) as patched_vals:
        coords = Coordinates()

<<<<<<< HEAD
        Y = np.genfromtxt(
            './tests/data/sh_basis_cplx_n10.csv',
            delimiter=',',
            dtype=complex)
=======
        Y = np.genfromtxt('./tests/data/sh_basis_cplx_n10.csv', delimiter=',', dtype=complex)
>>>>>>> aa59b633
        basis = sh.spherical_harmonic_basis(Nmax, coords)

        np.testing.assert_allclose(Y, basis, atol=1e-13)


def test_spherical_harmonics_real():
    n_max = 10
    theta = np.array([np.pi/2, np.pi/2, 0, np.pi/2], dtype=float)
    phi = np.array([0, np.pi/2, 0, np.pi/4], dtype=float)
    rad = np.ones(4)
    coords = Coordinates.from_spherical(rad, theta, phi)

    reference = read_2d_matrix_from_csv('./tests/data/sh_basis_real.csv')
    basis = sh.spherical_harmonic_basis_real(n_max, coords)
    np.testing.assert_allclose(basis, reference, atol=1e-13)


def test_orthogonality():
    """
    Check if the orthonormality condition of the spherical harmonics is fulfilled
    """
    n_max = 82
    theta = np.array([np.pi/2, np.pi/2, 0, np.pi/2], dtype=float)
    phi = np.array([0, np.pi/2, 0, np.pi/4], dtype=float)
    n_points = phi.size
    n_points = len(theta)

    with patch.multiple(
            Coordinates,
            azimuth=phi,
            elevation=theta,
            n_points=n_points) as patched_vals:
        coords = Coordinates()
        basis = sh.spherical_harmonic_basis(n_max, coords)

        inner = (basis @ np.conjugate(basis.T))
        fact = 4 * np.pi / (n_max + 1) ** 2
        orth = np.diagonal(fact * inner)
        np.testing.assert_allclose(
            orth, np.ones(n_points, dtype=complex), rtol=1e-14)


def test_orthogonality_real():
    """
    Check if the orthonormality condition of the reavl valued spherical harmonics is fulfilled
    """
    n_max = 82
    theta = np.array([np.pi / 2, np.pi / 2, 0, np.pi / 2], dtype='double')
    phi = np.array([0, np.pi / 2, 0, np.pi / 4], dtype='double')
    n_points = phi.size

    with patch.multiple(
            Coordinates,
            azimuth=phi,
            elevation=theta,
            n_points=n_points) as patched_vals:
        coords = Coordinates()
        basis = sh.spherical_harmonic_basis_real(n_max, coords)

        inner = (basis @ np.conjugate(basis.T))
        fact = 4 * np.pi / (n_max + 1) ** 2
        orth = np.diagonal(fact * inner)
        np.testing.assert_allclose(orth, np.ones(n_points), rtol=1e-15, atol=1e-10)


def test_spherical_harmonic_basis_gradient():
    n_max = 15
    theta = np.array([np.pi/2, np.pi/2, 0, np.pi/2, np.pi/4])
    phi = np.array([0, np.pi/2, 0, np.pi/4, np.pi/4])
    n_points = np.size(theta)

    with patch.multiple(
            Coordinates,
            azimuth=phi,
            elevation=theta,
            n_points=n_points):
        coords = Coordinates()

        grad_ele, grad_azi = \
            sh.spherical_harmonic_basis_gradient(n_max, coords)

        desire_ele = np.genfromtxt(
            './tests/data/Y_grad_ele.csv',
            dtype=complex,
            delimiter=',')
        npt.assert_allclose(grad_ele, desire_ele, rtol=1e-10, atol=1e-10)

        desire_azi = np.genfromtxt(
            './tests/data/Y_grad_azi.csv',
            dtype=complex,
            delimiter=',')
        npt.assert_allclose(grad_azi, desire_azi, rtol=1e-10, atol=1e-10)


def test_spherical_harmonic_basis_gradient_real():
    n_max = 15
    theta = np.array([np.pi/2, np.pi/2, 0, np.pi/2, np.pi/4])
    phi = np.array([0, np.pi/2, 0, np.pi/4, np.pi/4])
    n_points = np.size(theta)

    with patch.multiple(
            Coordinates,
            azimuth=phi,
            elevation=theta,
            n_points=n_points):
        coords = Coordinates()

        grad_ele, grad_azi = \
            sh.spherical_harmonic_basis_gradient_real(n_max, coords)

        desire_ele = np.genfromtxt(
            './tests/data/Y_grad_real_ele.csv',
            dtype=complex,
            delimiter=',')
        npt.assert_allclose(grad_ele, desire_ele, rtol=1e-10, atol=1e-10)

        desire_azi = np.genfromtxt(
            './tests/data/Y_grad_real_azi.csv',
            dtype=complex,
            delimiter=',')
        npt.assert_allclose(grad_azi, desire_azi, rtol=1e-10, atol=1e-10)<|MERGE_RESOLUTION|>--- conflicted
+++ resolved
@@ -19,14 +19,9 @@
 
 def test_spherical_harmonic():
     Nmax = 1
-<<<<<<< HEAD
     theta = np.array([np.pi/2, np.pi/2, 0], dtype=float)
     phi = np.array([0, np.pi/2, 0], dtype=float)
 
-=======
-    theta = np.array([np.pi/2, np.pi/2, 0], dtype='double')
-    phi = np.array([0, np.pi/2, 0], dtype='double')
->>>>>>> aa59b633
     rad = np.ones(3, dtype=float)
     coords = Coordinates.from_spherical(rad, theta, phi)
 
@@ -52,14 +47,11 @@
             n_points=n_points) as patched_vals:
         coords = Coordinates()
 
-<<<<<<< HEAD
         Y = np.genfromtxt(
             './tests/data/sh_basis_cplx_n10.csv',
             delimiter=',',
             dtype=complex)
-=======
-        Y = np.genfromtxt('./tests/data/sh_basis_cplx_n10.csv', delimiter=',', dtype=complex)
->>>>>>> aa59b633
+
         basis = sh.spherical_harmonic_basis(Nmax, coords)
 
         np.testing.assert_allclose(Y, basis, atol=1e-13)
