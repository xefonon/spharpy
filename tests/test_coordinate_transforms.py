--- conflicted
+++ resolved
@@ -12,11 +12,7 @@
     y = np.array([0, 0, 1, -1, 0, 0])
     z = np.array([0, 0, 0, 0, 1, -1])
     coords = pf.Coordinates(x, y, z)
-<<<<<<< HEAD
-    rr, tt, pp = samplings.coordinates2latlon(coords)
-=======
     rr, tt, pp = samplings.helpers.coordinates2latlon(coords)
->>>>>>> 2257abea
 
     rad = np.ones(6)
     theta = np.array([0, 0, 0, 0, np.pi/2, -np.pi/2])
