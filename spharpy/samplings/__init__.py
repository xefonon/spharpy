from .samplings import (
    cube_equidistant,
    hyperinterpolation,
    spherical_t_design,
    dodecahedron,
    icosahedron,
    icosahedron_ke4,
    equiangular,
    gaussian,
    eigenmike_em32,
    equal_area,
    spiral_points,
    equal_angle,
    great_circle,
    lebedev,
    fliege,
    )

from .helpers import (
<<<<<<< HEAD
    coordinates2latlon,
=======
>>>>>>> 2257abea
    spherical_voronoi,
    calculate_sampling_weights
)

<<<<<<< HEAD
=======
from .coordinates import SamplingSphere

>>>>>>> 2257abea
from .interior import interior_stabilization_points


__all__ = [
    'cube_equidistant',
    'hyperinterpolation',
    'spherical_t_design',
    'dodecahedron',
    'icosahedron',
    'icosahedron_ke4',
    'equiangular',
    'gaussian',
    'eigenmike_em32',
    'equal_area',
    'spiral_points',
    'coordinates2latlon',
    'spherical_voronoi',
    'calculate_sampling_weights',
    'interior_stabilization_points',
    'equal_angle',
    'great_circle',
    'lebedev',
    'fliege',
]<|MERGE_RESOLUTION|>--- conflicted
+++ resolved
@@ -17,19 +17,10 @@
     )
 
 from .helpers import (
-<<<<<<< HEAD
-    coordinates2latlon,
-=======
->>>>>>> 2257abea
     spherical_voronoi,
     calculate_sampling_weights
 )
 
-<<<<<<< HEAD
-=======
-from .coordinates import SamplingSphere
-
->>>>>>> 2257abea
 from .interior import interior_stabilization_points
 
 
