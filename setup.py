#!/usr/bin/env python
# -*- coding: utf-8 -*-

"""
The setup script.
"""

from setuptools import setup, find_packages

with open('README.rst') as readme_file:
    readme = readme_file.read()

with open('HISTORY.rst') as history_file:
    history = history_file.read()

requirements = [
    'numpy>=1.10',
    'scipy',
    'urllib3',
    'matplotlib'
]

setup_requirements = [
    'pytest-runner',
]

test_requirements = [
    'pytest',
    'wheel',
    'flake8',
    'bump2version',
]


setup(
    name='spharpy',
    version='0.3.2',
    description="Python package for spherical array processing.",
    long_description=readme,
    author="Marco Berzborn",
    author_email='marco.berzborn@akustik.rwth-aachen.de',
    url='https://git.rwth-aachen.de/mbe/spharpy/',
    packages=find_packages(),
    include_package_data=True,
    install_requires=requirements,
    license="MIT license",
    zip_safe=False,
    keywords='spharpy',
    classifiers=[
        'Development Status :: 4 - Beta',
        'Intended Audience :: Science/Research',
        'License :: OSI Approved :: MIT License',
        'Natural Language :: English',
        'Programming Language :: Python :: 3',
<<<<<<< HEAD
        'Programming Language :: Python :: 3.5',
        'Programming Language :: Python :: 3.6',
        'Programming Language :: Python :: 3.7',
=======
        'Programming Language :: Python :: 3.7',
        'Programming Language :: Python :: 3.8',
>>>>>>> bf315cc5
    ],
    test_suite='tests',
    tests_require=test_requirements,
    setup_requires=setup_requirements,
    python_requires='>=3.7'
)<|MERGE_RESOLUTION|>--- conflicted
+++ resolved
@@ -52,14 +52,8 @@
         'License :: OSI Approved :: MIT License',
         'Natural Language :: English',
         'Programming Language :: Python :: 3',
-<<<<<<< HEAD
-        'Programming Language :: Python :: 3.5',
-        'Programming Language :: Python :: 3.6',
-        'Programming Language :: Python :: 3.7',
-=======
         'Programming Language :: Python :: 3.7',
         'Programming Language :: Python :: 3.8',
->>>>>>> bf315cc5
     ],
     test_suite='tests',
     tests_require=test_requirements,
